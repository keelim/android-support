--- conflicted
+++ resolved
@@ -22,12 +22,8 @@
   "dependencies": {
     "@actions/core": "^1.2.6",
     "@actions/exec": "^1.0.4",
-<<<<<<< HEAD
+    "fast-glob": "^3.2.5",
     "googleapis": "^67.0.0"
-=======
-    "fast-glob": "^3.2.5",
-    "googleapis": "^64.0.0"
->>>>>>> 4bf1ac3a
   },
   "devDependencies": {
     "@types/jest": "^24.9.1",
